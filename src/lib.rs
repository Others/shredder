--- conflicted
+++ resolved
@@ -63,21 +63,13 @@
 use std::cell::RefCell;
 use std::sync::{Mutex, RwLock};
 
-<<<<<<< HEAD
 use crate::collector::COLLECTOR;
-=======
-use collector::COLLECTOR;
-
-pub use finalize::Finalize;
-pub use scan::{EmptyScan, GcSafe, GcSafeWrapper, RMut, Scan, Scanner, ToScan, R};
-pub use smart_ptr::{Gc, GcGuard};
->>>>>>> 419a34b2
 
 // Re-export the Scan derive
 pub use shredder_derive::Scan;
 
 pub use crate::finalize::Finalize;
-pub use crate::scan::{EmptyScan, GcSafe, GcSafeWrapper, RMut, Scan, Scanner, R};
+pub use crate::scan::{EmptyScan, GcSafe, GcSafeWrapper, RMut, Scan, Scanner, ToScan, R};
 pub use crate::smart_ptr::{Gc, GcGuard};
 
 /// A convenient alias for `Gc<RefCell<T>>`.
