--- conflicted
+++ resolved
@@ -159,13 +159,8 @@
     #[doc(hidden)]
     pub fn check_gc_safe<T: GcSafe>(&self, _: &T) {}
 
-<<<<<<< HEAD
-    fn add_internal_handle<T: Scan + ?Sized>(&mut self, gc: &Gc<T>) {
-        (self.scan_callback)(gc.internal_handle());
-=======
     fn add_internal_handle(&mut self, gc_ref: InternalGcRef) {
         (self.scan_callback)(gc_ref);
->>>>>>> 8a21da42
     }
 }
 
